# Copyright 2016 Google Inc. All Rights Reserved.
#
# Licensed under the Apache License, Version 2.0 (the "License");
# you may not use this file except in compliance with the License.
# You may obtain a copy of the License at
#
#      http://www.apache.org/licenses/LICENSE-2.0
#
# Unless required by applicable law or agreed to in writing, software
# distributed under the License is distributed on an "AS-IS" BASIS,
# WITHOUT WARRANTIES OR CONDITIONS OF ANY KIND, either express or implied.
# See the License for the specific language governing permissions and
# limitations under the License.

"""Contains a collection of models which operate on variable-length sequences.
"""
import math

import models
import video_level_models
import tensorflow as tf
import model_utils as utils

import tensorflow.contrib.slim as slim
from tensorflow import flags
from tensorflow.contrib import grid_rnn

FLAGS = flags.FLAGS
flags.DEFINE_integer("iterations", 30,
                     "Number of frames per batch for DBoF.")
flags.DEFINE_bool("dbof_add_batch_norm", True,
                  "Adds batch normalization to the DBoF model.")
flags.DEFINE_bool(
    "sample_random_frames", True,
    "If true samples random frames (for frame level models). If false, a random"
    "sequence of frames is sampled instead.")
flags.DEFINE_integer("dbof_cluster_size", 8192,
                     "Number of units in the DBoF cluster layer.")
flags.DEFINE_integer("dbof_hidden_size", 1024,
                     "Number of units in the DBoF hidden layer.")
flags.DEFINE_string("dbof_pooling_method", "max",
                    "The pooling method used in the DBoF cluster layer. "
                    "Choices are 'average' and 'max'.")
flags.DEFINE_string("video_level_classifier_model", "MoeModel",
                    "Some Frame-Level models can be decomposed into a "
                    "generalized pooling operation followed by a "
                    "classifier layer")
flags.DEFINE_integer("lstm_cells", 1024, "Number of LSTM cells.")
flags.DEFINE_integer("lstm_layers", 2, "Number of LSTM layers.")

class FrameLevelLogisticModel(models.BaseModel):

  def create_model(self, model_input, vocab_size, num_frames, **unused_params):
    """Creates a model which uses a logistic classifier over the average of the
    frame-level features.

    This class is intended to be an example for implementors of frame level
    models. If you want to train a model over averaged features it is more
    efficient to average them beforehand rather than on the fly.

    Args:
      model_input: A 'batch_size' x 'max_frames' x 'num_features' matrix of
                   input features.
      vocab_size: The number of classes in the dataset.
      num_frames: A vector of length 'batch' which indicates the number of
           frames for each video (before padding).

    Returns:
      A dictionary with a tensor containing the probability predictions of the
      model in the 'predictions' key. The dimensions of the tensor are
      'batch_size' x 'num_classes'.
    """
    num_frames = tf.cast(tf.expand_dims(num_frames, 1), tf.float32)
    feature_size = model_input.get_shape().as_list()[2]

    denominators = tf.reshape(
        tf.tile(num_frames, [1, feature_size]), [-1, feature_size])
    avg_pooled = tf.reduce_sum(model_input,
                               axis=[1]) / denominators

    output = slim.fully_connected(
        avg_pooled, vocab_size, activation_fn=tf.nn.sigmoid,
        weights_regularizer=slim.l2_regularizer(1e-8))
    return {"predictions": output}

class DbofModel(models.BaseModel):
  """Creates a Deep Bag of Frames model.

  The model projects the features for each frame into a higher dimensional
  'clustering' space, pools across frames in that space, and then
  uses a configurable video-level model to classify the now aggregated features.

  The model will randomly sample either frames or sequences of frames during
  training to speed up convergence.

  Args:
    model_input: A 'batch_size' x 'max_frames' x 'num_features' matrix of
                 input features.
    vocab_size: The number of classes in the dataset.
    num_frames: A vector of length 'batch' which indicates the number of
         frames for each video (before padding).

  Returns:
    A dictionary with a tensor containing the probability predictions of the
    model in the 'predictions' key. The dimensions of the tensor are
    'batch_size' x 'num_classes'.
  """

  def create_model(self,
                   model_input,
                   vocab_size,
                   num_frames,
                   iterations=None,
                   add_batch_norm=None,
                   sample_random_frames=None,
                   cluster_size=None,
                   hidden_size=None,
                   is_training=True,
                   **unused_params):
    iterations = iterations or FLAGS.iterations
    add_batch_norm = add_batch_norm or FLAGS.dbof_add_batch_norm
    random_frames = sample_random_frames or FLAGS.sample_random_frames
    cluster_size = cluster_size or FLAGS.dbof_cluster_size
    hidden1_size = hidden_size or FLAGS.dbof_hidden_size

    num_frames = tf.cast(tf.expand_dims(num_frames, 1), tf.float32)
    if random_frames:
      model_input = utils.SampleRandomFrames(model_input, num_frames,
                                             iterations)
    else:
      model_input = utils.SampleRandomSequence(model_input, num_frames,
                                               iterations)
    max_frames = model_input.get_shape().as_list()[1]
    feature_size = model_input.get_shape().as_list()[2]
    reshaped_input = tf.reshape(model_input, [-1, feature_size])
    tf.summary.histogram("input_hist", reshaped_input)

    if add_batch_norm:
      reshaped_input = slim.batch_norm(
          reshaped_input,
          center=True,
          scale=True,
          is_training=is_training,
          scope="input_bn")

    cluster_weights = tf.get_variable("cluster_weights",
      [feature_size, cluster_size],
      initializer = tf.random_normal_initializer(stddev=1 / math.sqrt(feature_size)))
    tf.summary.histogram("cluster_weights", cluster_weights)
    activation = tf.matmul(reshaped_input, cluster_weights)
    if add_batch_norm:
      activation = slim.batch_norm(
          activation,
          center=True,
          scale=True,
          is_training=is_training,
          scope="cluster_bn")
    else:
      cluster_biases = tf.get_variable("cluster_biases",
        [cluster_size],
        initializer = tf.random_normal(stddev=1 / math.sqrt(feature_size)))
      tf.summary.histogram("cluster_biases", cluster_biases)
      activation += cluster_biases
    activation = tf.nn.relu6(activation)
    tf.summary.histogram("cluster_output", activation)

    activation = tf.reshape(activation, [-1, max_frames, cluster_size])
    activation = utils.FramePooling(activation, FLAGS.dbof_pooling_method)

    hidden1_weights = tf.get_variable("hidden1_weights",
      [cluster_size, hidden1_size],
      initializer=tf.random_normal_initializer(stddev=1 / math.sqrt(cluster_size)))
    tf.summary.histogram("hidden1_weights", hidden1_weights)
    activation = tf.matmul(activation, hidden1_weights)
    if add_batch_norm:
      activation = slim.batch_norm(
          activation,
          center=True,
          scale=True,
          is_training=is_training,
          scope="hidden1_bn")
    else:
      hidden1_biases = tf.get_variable("hidden1_biases",
        [hidden1_size],
        initializer = tf.random_normal_initializer(stddev=0.01))
      tf.summary.histogram("hidden1_biases", hidden1_biases)
      activation += hidden1_biases
    activation = tf.nn.relu6(activation)
    tf.summary.histogram("hidden1_output", activation)

    aggregated_model = getattr(video_level_models,
                               FLAGS.video_level_classifier_model)
    return aggregated_model().create_model(
        model_input=activation,
        vocab_size=vocab_size,
        **unused_params)

class LstmModel(models.BaseModel):

  def create_model(self, model_input, vocab_size, num_frames, **unused_params):
    """Creates a model which uses a stack of LSTMs to represent the video.

    Args:
      model_input: A 'batch_size' x 'max_frames' x 'num_features' matrix of
                   input features.
      vocab_size: The number of classes in the dataset.
      num_frames: A vector of length 'batch' which indicates the number of
           frames for each video (before padding).

    Returns:
      A dictionary with a tensor containing the probability predictions of the
      model in the 'predictions' key. The dimensions of the tensor are
      'batch_size' x 'num_classes'.
    """
    lstm_size = FLAGS.lstm_cells
    number_of_layers = FLAGS.lstm_layers

    stacked_lstm = tf.contrib.rnn.MultiRNNCell(
            [
                tf.contrib.rnn.BasicLSTMCell(
                    lstm_size, forget_bias=1.0, state_is_tuple=False)
                for _ in range(number_of_layers)
                ], state_is_tuple=False)

    loss = 0.0

    outputs, state = tf.nn.dynamic_rnn(stacked_lstm, model_input,
                                       sequence_length=num_frames,
                                       dtype=tf.float32)

    aggregated_model = getattr(video_level_models,
                               FLAGS.video_level_classifier_model)

    return aggregated_model().create_model(
        model_input=state,
        vocab_size=vocab_size,
        **unused_params)

class GruModel(models.BaseModel):

  def create_model(self, model_input, vocab_size, num_frames, **unused_params):
    """Creates a model which uses a stack of Gated Recurrent Units to represent the video.

    Args:
      model_input: A 'batch_size' x 'max_frames' x 'num_features' matrix of
                   input features.
      vocab_size: The number of classes in the dataset.
      num_frames: A vector of length 'batch' which indicates the number of
           frames for each video (before padding).

    Returns:
      A dictionary with a tensor containing the probability predictions of the
      model in the 'predictions' key. The dimensions of the tensor are
      'batch_size' x 'num_classes'.
    """
    lstm_size = FLAGS.lstm_cells
    number_of_layers = FLAGS.lstm_layers

    stacked_gru = tf.contrib.rnn.MultiRNNCell(
            [
                tf.contrib.rnn.GRUCell(
                    lstm_size)
                for _ in range(number_of_layers)
                ], state_is_tuple=False)

    loss = 0.0

    outputs, state = tf.nn.dynamic_rnn(stacked_gru, model_input,
                                       sequence_length=num_frames,
                                       dtype=tf.float32)

    aggregated_model = getattr(video_level_models,
                               FLAGS.video_level_classifier_model)

    return aggregated_model().create_model(
        model_input=state,
        vocab_size=vocab_size,
        **unused_params)

<<<<<<< HEAD
class BidirectionalGruModel(models.BaseModel):

  def create_model(self, model_input, vocab_size, num_frames, **unused_params):
    """Creates a model which uses a bidirectional stack of Gated Recurrent Units to represent the video.
=======
class GridLstmModel(models.BaseModel):

  def create_model(self, model_input, vocab_size, num_frames, **unused_params):
    """Creates a model which uses a stack of Gated Recurrent Units to represent the video.
>>>>>>> b6850f31

    Args:
      model_input: A 'batch_size' x 'max_frames' x 'num_features' matrix of
                   input features.
      vocab_size: The number of classes in the dataset.
      num_frames: A vector of length 'batch' which indicates the number of
           frames for each video (before padding).

    Returns:
      A dictionary with a tensor containing the probability predictions of the
      model in the 'predictions' key. The dimensions of the tensor are
      'batch_size' x 'num_classes'.
    """
    lstm_size = FLAGS.lstm_cells
    number_of_layers = FLAGS.lstm_layers

<<<<<<< HEAD
    stacked_gru = tf.contrib.rnn.MultiRNNCell(
            [
                tf.contrib.rnn.GRUCell(
                    lstm_size)
=======
    stacked_grid_lstm = tf.contrib.rnn.MultiRNNCell(
            [
                tf.contrib.grid_rnn.Grid2LSTMCell(
                    lstm_size, forget_bias=1.0)
>>>>>>> b6850f31
                for _ in range(number_of_layers)
                ], state_is_tuple=False)

    loss = 0.0

<<<<<<< HEAD
    outputs, state = tf.nn.bidirectional_dynamic_rnn(stacked_gru, stacked_gru, model_input,
=======
    outputs, state = tf.nn.dynamic_rnn(stacked_grid_lstm, model_input,
>>>>>>> b6850f31
                                       sequence_length=num_frames,
                                       dtype=tf.float32)

    aggregated_model = getattr(video_level_models,
                               FLAGS.video_level_classifier_model)

    return aggregated_model().create_model(
        model_input=state,
        vocab_size=vocab_size,
        **unused_params)<|MERGE_RESOLUTION|>--- conflicted
+++ resolved
@@ -277,17 +277,10 @@
         vocab_size=vocab_size,
         **unused_params)
 
-<<<<<<< HEAD
 class BidirectionalGruModel(models.BaseModel):
 
   def create_model(self, model_input, vocab_size, num_frames, **unused_params):
     """Creates a model which uses a bidirectional stack of Gated Recurrent Units to represent the video.
-=======
-class GridLstmModel(models.BaseModel):
-
-  def create_model(self, model_input, vocab_size, num_frames, **unused_params):
-    """Creates a model which uses a stack of Gated Recurrent Units to represent the video.
->>>>>>> b6850f31
 
     Args:
       model_input: A 'batch_size' x 'max_frames' x 'num_features' matrix of
@@ -304,27 +297,56 @@
     lstm_size = FLAGS.lstm_cells
     number_of_layers = FLAGS.lstm_layers
 
-<<<<<<< HEAD
     stacked_gru = tf.contrib.rnn.MultiRNNCell(
             [
                 tf.contrib.rnn.GRUCell(
                     lstm_size)
-=======
+                for _ in range(number_of_layers)
+                ], state_is_tuple=False)
+
+    loss = 0.0
+
+    outputs, state = tf.nn.bidirectional_dynamic_rnn(stacked_gru, stacked_gru, model_input,
+                                       sequence_length=num_frames,
+                                       dtype=tf.float32)
+
+    aggregated_model = getattr(video_level_models,
+                               FLAGS.video_level_classifier_model)
+
+    return aggregated_model().create_model(
+        model_input=state,
+        vocab_size=vocab_size,
+        **unused_params)
+
+
+class GridLstmModel(models.BaseModel):
+
+  def create_model(self, model_input, vocab_size, num_frames, **unused_params):
+    """Creates a model which uses a stack of Gated Recurrent Units to represent the video.
+    Args:
+      model_input: A 'batch_size' x 'max_frames' x 'num_features' matrix of
+                   input features.
+      vocab_size: The number of classes in the dataset.
+      num_frames: A vector of length 'batch' which indicates the number of
+           frames for each video (before padding).
+
+    Returns:
+      A dictionary with a tensor containing the probability predictions of the
+      model in the 'predictions' key. The dimensions of the tensor are
+      'batch_size' x 'num_classes'.
+    """
+    lstm_size = FLAGS.lstm_cells
+    number_of_layers = FLAGS.lstm_layers
+
     stacked_grid_lstm = tf.contrib.rnn.MultiRNNCell(
             [
                 tf.contrib.grid_rnn.Grid2LSTMCell(
                     lstm_size, forget_bias=1.0)
->>>>>>> b6850f31
                 for _ in range(number_of_layers)
                 ], state_is_tuple=False)
 
     loss = 0.0
-
-<<<<<<< HEAD
-    outputs, state = tf.nn.bidirectional_dynamic_rnn(stacked_gru, stacked_gru, model_input,
-=======
     outputs, state = tf.nn.dynamic_rnn(stacked_grid_lstm, model_input,
->>>>>>> b6850f31
                                        sequence_length=num_frames,
                                        dtype=tf.float32)
 
