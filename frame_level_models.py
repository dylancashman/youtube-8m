# Copyright 2016 Google Inc. All Rights Reserved.
#
# Licensed under the Apache License, Version 2.0 (the "License");
# you may not use this file except in compliance with the License.
# You may obtain a copy of the License at
#
#      http://www.apache.org/licenses/LICENSE-2.0
#
# Unless required by applicable law or agreed to in writing, software
# distributed under the License is distributed on an "AS-IS" BASIS,
# WITHOUT WARRANTIES OR CONDITIONS OF ANY KIND, either express or implied.
# See the License for the specific language governing permissions and
# limitations under the License.

"""Contains a collection of models which operate on variable-length sequences.
"""
import math

import models
import video_level_models
import tensorflow as tf
import model_utils as utils
import grid_rnn_cell as grid

import tensorflow.contrib.slim as slim
from tensorflow import flags
from tensorflow.contrib import grid_rnn

FLAGS = flags.FLAGS
flags.DEFINE_integer("iterations", 30,
                     "Number of frames per batch for DBoF.")
flags.DEFINE_bool("dbof_add_batch_norm", True,
                  "Adds batch normalization to the DBoF model.")
flags.DEFINE_bool(
    "sample_random_frames", True,
    "If true samples random frames (for frame level models). If false, a random"
    "sequence of frames is sampled instead.")
flags.DEFINE_integer("dbof_cluster_size", 8192,
                     "Number of units in the DBoF cluster layer.")
flags.DEFINE_integer("dbof_hidden_size", 1024,
                     "Number of units in the DBoF hidden layer.")
flags.DEFINE_string("dbof_pooling_method", "max",
                    "The pooling method used in the DBoF cluster layer. "
                    "Choices are 'average' and 'max'.")
flags.DEFINE_string("video_level_classifier_model", "MoeModel",
                    "Some Frame-Level models can be decomposed into a "
                    "generalized pooling operation followed by a "
                    "classifier layer")
flags.DEFINE_integer("lstm_cells", 1024, "Number of LSTM cells.")
flags.DEFINE_integer("lstm_layers", 2, "Number of LSTM layers.")
<<<<<<< HEAD
flags.DEFINE_bool("grid_weights_tied", False, "Tie the time and depth weights for less overhead")
=======
flags.DEFINE_string(
    "weight_initializer", "uniform_unit_scaling_initializer", "Weight initializing method, only in use now for the LSTM"
  )
>>>>>>> 1db3ddc1

class FrameLevelLogisticModel(models.BaseModel):

  def create_model(self, model_input, vocab_size, num_frames, **unused_params):
    """Creates a model which uses a logistic classifier over the average of the
    frame-level features.

    This class is intended to be an example for implementors of frame level
    models. If you want to train a model over averaged features it is more
    efficient to average them beforehand rather than on the fly.

    Args:
      model_input: A 'batch_size' x 'max_frames' x 'num_features' matrix of
                   input features.
      vocab_size: The number of classes in the dataset.
      num_frames: A vector of length 'batch' which indicates the number of
           frames for each video (before padding).

    Returns:
      A dictionary with a tensor containing the probability predictions of the
      model in the 'predictions' key. The dimensions of the tensor are
      'batch_size' x 'num_classes'.
    """
    num_frames = tf.cast(tf.expand_dims(num_frames, 1), tf.float32)
    feature_size = model_input.get_shape().as_list()[2]

    denominators = tf.reshape(
        tf.tile(num_frames, [1, feature_size]), [-1, feature_size])
    avg_pooled = tf.reduce_sum(model_input,
                               axis=[1]) / denominators

    output = slim.fully_connected(
        avg_pooled, vocab_size, activation_fn=tf.nn.sigmoid,
        weights_regularizer=slim.l2_regularizer(1e-8))
    return {"predictions": output}

class DbofModel(models.BaseModel):
  """Creates a Deep Bag of Frames model.

  The model projects the features for each frame into a higher dimensional
  'clustering' space, pools across frames in that space, and then
  uses a configurable video-level model to classify the now aggregated features.

  The model will randomly sample either frames or sequences of frames during
  training to speed up convergence.

  Args:
    model_input: A 'batch_size' x 'max_frames' x 'num_features' matrix of
                 input features.
    vocab_size: The number of classes in the dataset.
    num_frames: A vector of length 'batch' which indicates the number of
         frames for each video (before padding).

  Returns:
    A dictionary with a tensor containing the probability predictions of the
    model in the 'predictions' key. The dimensions of the tensor are
    'batch_size' x 'num_classes'.
  """

  def create_model(self,
                   model_input,
                   vocab_size,
                   num_frames,
                   iterations=None,
                   add_batch_norm=None,
                   sample_random_frames=None,
                   cluster_size=None,
                   hidden_size=None,
                   is_training=True,
                   **unused_params):
    iterations = iterations or FLAGS.iterations
    add_batch_norm = add_batch_norm or FLAGS.dbof_add_batch_norm
    random_frames = sample_random_frames or FLAGS.sample_random_frames
    cluster_size = cluster_size or FLAGS.dbof_cluster_size
    hidden1_size = hidden_size or FLAGS.dbof_hidden_size

    num_frames = tf.cast(tf.expand_dims(num_frames, 1), tf.float32)
    if random_frames:
      model_input = utils.SampleRandomFrames(model_input, num_frames,
                                             iterations)
    else:
      model_input = utils.SampleRandomSequence(model_input, num_frames,
                                               iterations)
    max_frames = model_input.get_shape().as_list()[1]
    feature_size = model_input.get_shape().as_list()[2]
    reshaped_input = tf.reshape(model_input, [-1, feature_size])
    tf.summary.histogram("input_hist", reshaped_input)

    if add_batch_norm:
      reshaped_input = slim.batch_norm(
          reshaped_input,
          center=True,
          scale=True,
          is_training=is_training,
          scope="input_bn")

    cluster_weights = tf.get_variable("cluster_weights",
      [feature_size, cluster_size],
      initializer = tf.random_normal_initializer(stddev=1 / math.sqrt(feature_size)))
    tf.summary.histogram("cluster_weights", cluster_weights)
    activation = tf.matmul(reshaped_input, cluster_weights)
    if add_batch_norm:
      activation = slim.batch_norm(
          activation,
          center=True,
          scale=True,
          is_training=is_training,
          scope="cluster_bn")
    else:
      cluster_biases = tf.get_variable("cluster_biases",
        [cluster_size],
        initializer = tf.random_normal(stddev=1 / math.sqrt(feature_size)))
      tf.summary.histogram("cluster_biases", cluster_biases)
      activation += cluster_biases
    activation = tf.nn.relu6(activation)
    tf.summary.histogram("cluster_output", activation)

    activation = tf.reshape(activation, [-1, max_frames, cluster_size])
    activation = utils.FramePooling(activation, FLAGS.dbof_pooling_method)

    hidden1_weights = tf.get_variable("hidden1_weights",
      [cluster_size, hidden1_size],
      initializer=tf.random_normal_initializer(stddev=1 / math.sqrt(cluster_size)))
    tf.summary.histogram("hidden1_weights", hidden1_weights)
    activation = tf.matmul(activation, hidden1_weights)
    if add_batch_norm:
      activation = slim.batch_norm(
          activation,
          center=True,
          scale=True,
          is_training=is_training,
          scope="hidden1_bn")
    else:
      hidden1_biases = tf.get_variable("hidden1_biases",
        [hidden1_size],
        initializer = tf.random_normal_initializer(stddev=0.01))
      tf.summary.histogram("hidden1_biases", hidden1_biases)
      activation += hidden1_biases
    activation = tf.nn.relu6(activation)
    tf.summary.histogram("hidden1_output", activation)

    aggregated_model = getattr(video_level_models,
                               FLAGS.video_level_classifier_model)
    return aggregated_model().create_model(
        model_input=activation,
        vocab_size=vocab_size,
        **unused_params)

class LstmModel(models.BaseModel):

  def create_model(self, model_input, vocab_size, num_frames, **unused_params):
    """Creates a model which uses a stack of LSTMs to represent the video.

    Args:
      model_input: A 'batch_size' x 'max_frames' x 'num_features' matrix of
                   input features.
      vocab_size: The number of classes in the dataset.
      num_frames: A vector of length 'batch' which indicates the number of
           frames for each video (before padding).

    Returns:
      A dictionary with a tensor containing the probability predictions of the
      model in the 'predictions' key. The dimensions of the tensor are
      'batch_size' x 'num_classes'.
    """
    lstm_size = FLAGS.lstm_cells
    number_of_layers = FLAGS.lstm_layers
    weight_initializer = FLAGS.weight_initializer

    if weight_initializer == 'random':
      stacked_lstm = tf.contrib.rnn.MultiRNNCell(
                [
                    tf.contrib.rnn.LSTMCell(
                        lstm_size, forget_bias=1.0, state_is_tuple=False, initializer=tf.truncated_normal_initializer(stddev=1e-3))
                    for _ in range(number_of_layers)
                    ], state_is_tuple=False)
    else: # uniform weight initializations by default, for some reason
      stacked_lstm = tf.contrib.rnn.MultiRNNCell(
              [
                  tf.contrib.rnn.LSTMCell(
                      lstm_size, forget_bias=1.0, state_is_tuple=False)
                  for _ in range(number_of_layers)
                  ], state_is_tuple=False)

    loss = 0.0

    outputs, state = tf.nn.dynamic_rnn(stacked_lstm, model_input,
                                       sequence_length=num_frames,
                                       dtype=tf.float32)

    aggregated_model = getattr(video_level_models,
                               FLAGS.video_level_classifier_model)

    return aggregated_model().create_model(
        model_input=state,
        vocab_size=vocab_size,
        **unused_params)

class GruModel(models.BaseModel):

  def create_model(self, model_input, vocab_size, num_frames, **unused_params):
    """Creates a model which uses a stack of Gated Recurrent Units to represent the video.

    Args:
      model_input: A 'batch_size' x 'max_frames' x 'num_features' matrix of
                   input features.
      vocab_size: The number of classes in the dataset.
      num_frames: A vector of length 'batch' which indicates the number of
           frames for each video (before padding).

    Returns:
      A dictionary with a tensor containing the probability predictions of the
      model in the 'predictions' key. The dimensions of the tensor are
      'batch_size' x 'num_classes'.
    """
    lstm_size = FLAGS.lstm_cells
    number_of_layers = FLAGS.lstm_layers

    stacked_gru = tf.contrib.rnn.MultiRNNCell(
            [
                tf.contrib.rnn.GRUCell(
                    lstm_size)
                for _ in range(number_of_layers)
                ], state_is_tuple=False)

    loss = 0.0
    outputs, state = tf.nn.dynamic_rnn(stacked_gru, model_input,
                                       sequence_length=num_frames,
                                       dtype=tf.float32)

    aggregated_model = getattr(video_level_models,
                               FLAGS.video_level_classifier_model)

    return aggregated_model().create_model(
        model_input=state,
        vocab_size=vocab_size,
        **unused_params)

class BidirectionalGruModel(models.BaseModel):

  def create_model(self, model_input, vocab_size, num_frames, **unused_params):
    """Creates a model which uses a bidirectional stack of Gated Recurrent Units to represent the video.

    Args:
      model_input: A 'batch_size' x 'max_frames' x 'num_features' matrix of
                   input features.
      vocab_size: The number of classes in the dataset.
      num_frames: A vector of length 'batch' which indicates the number of
           frames for each video (before padding).

    Returns:
      A dictionary with a tensor containing the probability predictions of the
      model in the 'predictions' key. The dimensions of the tensor are
      'batch_size' x 'num_classes'.
    """

    lstm_size = FLAGS.lstm_cells
    number_of_layers = FLAGS.lstm_layers

    # looks like we can't do a stacked bidirectional rnn
    gru_fw = tf.contrib.rnn.GRUCell(lstm_size)
    gru_bw = tf.contrib.rnn.GRUCell(lstm_size)
    # stacked_gru = tf.contrib.rnn.MultiRNNCell(
    #         [
    #             tf.contrib.rnn.GRUCell(
    #                 lstm_size)
    #             for _ in range(number_of_layers)
    #             ], state_is_tuple=False)

    loss = 0.0

    outputs, state = tf.nn.bidirectional_dynamic_rnn(gru_fw, gru_bw, model_input,
                                       sequence_length=num_frames,
                                       dtype=tf.float32)

    # Outputs this in 2 dimensions
    state = tf.concat(state, 1)

    aggregated_model = getattr(video_level_models,
                               FLAGS.video_level_classifier_model)

    return aggregated_model().create_model(
        model_input=state,
        vocab_size=vocab_size,
        **unused_params)


class GridLstmModel(models.BaseModel):

  def create_model(self, model_input, vocab_size, num_frames, **unused_params):
    """Creates a model which uses a stack of Gated Recurrent Units to represent the video.
    Args:
      model_input: A 'batch_size' x 'max_frames' x 'num_features' matrix of
                   input features.
      vocab_size: The number of classes in the dataset.
      num_frames: A vector of length 'batch' which indicates the number of
           frames for each video (before padding).

    Returns:
      A dictionary with a tensor containing the probability predictions of the
      model in the 'predictions' key. The dimensions of the tensor are
      'batch_size' x 'num_classes'.
    """
    lstm_size = FLAGS.lstm_cells
    number_of_layers = FLAGS.lstm_layers

    stacked_grid_lstm = tf.contrib.rnn.MultiRNNCell(
            [
                grid.Grid2LSTMCell(
                    lstm_size, forget_bias=1.0, use_peepholes=True, tied=FLAGS.grid_weights_tied, state_is_tuple=False, output_is_tuple=False)
                for _ in range(number_of_layers)], state_is_tuple=False)
                

    loss = 0.0
    outputs, state = tf.nn.dynamic_rnn(stacked_grid_lstm, model_input,
                                       sequence_length=num_frames,
                                       dtype=tf.float32)

    aggregated_model = getattr(video_level_models,
                               FLAGS.video_level_classifier_model)

    return aggregated_model().create_model(
        model_input=state,
        vocab_size=vocab_size,
        **unused_params)

class GridGruModel(models.BaseModel):

  def create_model(self, model_input, vocab_size, num_frames, **unused_params):
    """Creates a model which uses a stack of Gated Recurrent Units to represent the video.
    Args:
      model_input: A 'batch_size' x 'max_frames' x 'num_features' matrix of
                   input features.
      vocab_size: The number of classes in the dataset.
      num_frames: A vector of length 'batch' which indicates the number of
           frames for each video (before padding).

    Returns:
      A dictionary with a tensor containing the probability predictions of the
      model in the 'predictions' key. The dimensions of the tensor are
      'batch_size' x 'num_classes'.
    """
    gru_size = FLAGS.lstm_cells
    number_of_layers = FLAGS.lstm_layers

    stacked_grid_gru = tf.contrib.rnn.MultiRNNCell(
            [
                grid.Grid2GRUCell(
                    gru_size, state_is_tuple=False, output_is_tuple=False, tied=FLAGS.grid_weights_tied)
                for _ in range(number_of_layers)], state_is_tuple=False)
                

    loss = 0.0
    outputs, state = tf.nn.dynamic_rnn(stacked_grid_gru, model_input,
                                       sequence_length=num_frames,
                                       dtype=tf.float32)

    aggregated_model = getattr(video_level_models,
                               FLAGS.video_level_classifier_model)

    return aggregated_model().create_model(
        model_input=state,
        vocab_size=vocab_size,
        **unused_params)<|MERGE_RESOLUTION|>--- conflicted
+++ resolved
@@ -48,13 +48,10 @@
                     "classifier layer")
 flags.DEFINE_integer("lstm_cells", 1024, "Number of LSTM cells.")
 flags.DEFINE_integer("lstm_layers", 2, "Number of LSTM layers.")
-<<<<<<< HEAD
 flags.DEFINE_bool("grid_weights_tied", False, "Tie the time and depth weights for less overhead")
-=======
 flags.DEFINE_string(
     "weight_initializer", "uniform_unit_scaling_initializer", "Weight initializing method, only in use now for the LSTM"
   )
->>>>>>> 1db3ddc1
 
 class FrameLevelLogisticModel(models.BaseModel):
 
